<<<<<<< HEAD
from .base.ontology import *
from .base import BaseAgent

__all__ = [
    "BaseAgent"
]
=======
from .base.ontology.capacities import *
from .base import BaseAgent
>>>>>>> c790e6bd
<|MERGE_RESOLUTION|>--- conflicted
+++ resolved
@@ -1,11 +1,6 @@
-<<<<<<< HEAD
-from .base.ontology import *
+from .base.ontology.capacities import *
 from .base import BaseAgent
 
 __all__ = [
     "BaseAgent"
-]
-=======
-from .base.ontology.capacities import *
-from .base import BaseAgent
->>>>>>> c790e6bd
+]