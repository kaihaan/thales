"""Agent Ontology Package"""

<<<<<<< HEAD
from .identity import AgentIdentity, AgentType, CommunicationStyle, DecisionStyle
from .goalsClasses import Goal, GoalType, GoalStatus, TimeConstraint
from .tasksClasses import Task, TaskType, TaskStatus, RetryPolicy
from .imperatives import ReflectionRule, Imperatives
from .base import AgentOntology
=======
from .capacities import Identity, AgentType, Goal, GoalType, GoalStatus, TimeConstraint, Task, TaskType, TaskStatus, RetryPolicy, Memory, Imperatives
from .Ontology import AgentOntology
>>>>>>> c790e6bd

__all__ = [
    # Identity
    "Identity",
    "AgentType", 
    
    # Goals
    "Goal",
    "GoalType",
    "GoalStatus", 
    "TimeConstraint",
    
    #Memory
    "Memory",

    #Imperatives
    "Imperatives",

    # Tasks
    "Task",
    "TaskType",
    "TaskStatus",
    "RetryPolicy",

    #Ontology
    "AgentOntology",

    #Imperatives
    "Imperatives",
    "ReflectionRule"
]<|MERGE_RESOLUTION|>--- conflicted
+++ resolved
@@ -1,15 +1,10 @@
 """Agent Ontology Package"""
 
-<<<<<<< HEAD
 from .identity import AgentIdentity, AgentType, CommunicationStyle, DecisionStyle
 from .goalsClasses import Goal, GoalType, GoalStatus, TimeConstraint
 from .tasksClasses import Task, TaskType, TaskStatus, RetryPolicy
 from .imperatives import ReflectionRule, Imperatives
 from .base import AgentOntology
-=======
-from .capacities import Identity, AgentType, Goal, GoalType, GoalStatus, TimeConstraint, Task, TaskType, TaskStatus, RetryPolicy, Memory, Imperatives
-from .Ontology import AgentOntology
->>>>>>> c790e6bd
 
 __all__ = [
     # Identity
